"""
`Informer: Beyond Efficient Transformer for Long Sequence Time-Series Forecasting
<https://arxiv.org/abs/2012.07436>`_
"""

from typing import Any, Callable, Dict, Optional, Tuple, Type

import tensorflow as tf
from tensorflow.keras.layers import (
    Activation,
    BatchNormalization,
    Conv1D,
    Dense,
    Dropout,
    LayerNormalization,
    MaxPool1D,
)

from tfts.layers.attention_layer import FullAttention, ProbAttention
from tfts.layers.embed_layer import DataEmbedding, TokenEmbedding
from tfts.layers.mask_layer import CausalMask

params = {
    "n_encoder_layers": 1,
    "n_decoder_layers": 1,
    "attention_hidden_sizes": 32 * 1,
    "num_heads": 1,
    "attention_dropout": 0.0,
    "ffn_hidden_sizes": 32 * 1,
    "ffn_filter_sizes": 32 * 1,
    "ffn_dropout": 0.0,
    "skip_connect_circle": False,
    "skip_connect_mean": False,
    "prob_attention": False,
    "distil_conv": False,
}


class Informer(object):
    """Informer model for time series"""

    def __init__(
        self,
        predict_sequence_length: int = 1,
        custom_model_params: Optional[Dict[str, Any]] = None,
        custom_model_head: Optional[Callable] = None,
    ):
        if custom_model_params:
            params.update(custom_model_params)
        self.params = params
        self.predict_sequence_length = predict_sequence_length
        self.encoder_embedding = TokenEmbedding(params["attention_hidden_sizes"])
        self.decoder_embedding = TokenEmbedding(params["attention_hidden_sizes"])
        if not params["prob_attention"]:
            attn_layer = FullAttention(
                params["attention_hidden_sizes"], params["num_heads"], params["attention_dropout"]
            )
        else:
            attn_layer = ProbAttention(
                params["attention_hidden_sizes"], params["num_heads"], params["attention_dropout"]
            )
        self.encoder = Encoder(
            layers=[
                EncoderLayer(
                    attn_layer=attn_layer,
                    attention_hidden_sizes=params["attention_hidden_sizes"],
                    ffn_dropout=params["ffn_dropout"],
                    ffn_hidden_sizes=params["ffn_hidden_sizes"],
                )
                for _ in range(params["n_encoder_layers"])
            ],
            conv_layers=[
                DistilConv(filters=params["attention_hidden_sizes"]) for _ in range(params["n_encoder_layers"] - 1)
            ],
            norm_layer=LayerNormalization(),
        )

        if not params["prob_attention"]:
            attn_layer1 = FullAttention(
                params["attention_hidden_sizes"], params["num_heads"], params["attention_dropout"]
            )
        else:
            attn_layer1 = ProbAttention(
                params["attention_hidden_sizes"], params["num_heads"], params["attention_dropout"]
            )

        attn_layer2 = FullAttention(params["attention_hidden_sizes"], params["num_heads"], params["attention_dropout"])
        self.decoder = Decoder(
            layers=[
                DecoderLayer(
                    attn_layer1=attn_layer1,
                    attn_layer2=attn_layer2,
                    attention_hidden_sizes=params["attention_hidden_sizes"],
                    ffn_dropout=params["ffn_dropout"],
                    ffn_hidden_sizes=params["ffn_hidden_sizes"],
                )
                for _ in range(params["n_decoder_layers"])
            ]
        )
        self.projection = Dense(1)
        # self.projection = Dense(predict_sequence_length, activation=None)

    def __call__(self, inputs, teacher=None):
        """Informer call function"""
        if isinstance(inputs, (list, tuple)):
            x, encoder_feature, decoder_feature = inputs
            encoder_feature = tf.concat([x, encoder_feature], axis=-1)
        elif isinstance(inputs, dict):
            x = inputs["x"]
            encoder_feature = inputs["encoder_feature"]
            decoder_feature = inputs["decoder_feature"]
            encoder_feature = tf.concat([x, encoder_feature], axis=-1)
        else:
            encoder_feature = x = inputs
            decoder_feature = tf.cast(
                tf.reshape(tf.range(self.predict_sequence_length), (-1, self.predict_sequence_length, 1)), tf.float32
            )

        encoder_feature = self.encoder_embedding(encoder_feature)  # batch * seq * embedding_size
        memory = self.encoder(encoder_feature, mask=None)

        B, L, _ = tf.shape(decoder_feature)
        casual_mask = CausalMask(B * self.params["num_heads"], L).mask
        decoder_feature = self.decoder_embedding(decoder_feature)
<<<<<<< HEAD
        outputs = self.decoder(decoder_feature, memory=memory, x_mask=casual_mask)
=======
        outputs = self.decoder(decoder_feature, memory=memory)
>>>>>>> 0bdd6092
        outputs = self.projection(outputs)

        if self.params["skip_connect_circle"]:
            x_mean = x[:, -self.predict_sequence_length :, 0:1]
            outputs = outputs + x_mean
        if self.params["skip_connect_mean"]:
            x_mean = tf.tile(tf.reduce_mean(x[..., 0:1], axis=1, keepdims=True), [1, self.predict_sequence_length, 1])
            outputs = outputs + x_mean
        return outputs


class Encoder(tf.keras.layers.Layer):
    def __init__(self, layers, conv_layers=None, norm_layer=None) -> None:
        super(Encoder, self).__init__()
        self.layers = layers
        self.conv_layers = conv_layers if conv_layers is not None else None
        self.norm_layer = norm_layer

    def call(self, x, mask=None):
        """Informer encoder call function"""
        if self.conv_layers is not None:
            for attn_layer, conv_layer in zip(self.layers, self.conv_layers):
                x = attn_layer(x, mask)
                # print(x.shape)
                # x = conv_layer(x)
                # print(x.shape)
            x = self.layers[-1](x, mask)

        else:
            for attn_layer in self.layers:
                x = attn_layer(x, mask)

        if self.norm_layer is not None:
            x = self.norm_layer(x)
        return x


class EncoderLayer(tf.keras.layers.Layer):
    def __init__(self, attn_layer, attention_hidden_sizes, ffn_hidden_sizes, ffn_dropout) -> None:
        super().__init__()
        self.attn_layer = attn_layer
        self.attention_hidden_sizes = attention_hidden_sizes
        self.ffn_hidden_sizes = ffn_hidden_sizes
        self.ffn_dropout = ffn_dropout

    def build(self, input_shape):
        self.drop = Dropout(self.ffn_dropout)
        self.norm1 = LayerNormalization()
        self.conv1 = Conv1D(filters=self.ffn_hidden_sizes, kernel_size=1)
        self.conv2 = Conv1D(filters=self.attention_hidden_sizes, kernel_size=1)
        self.norm2 = LayerNormalization()
        super(EncoderLayer, self).build(input_shape)

    def call(self, x, mask=None):
        """Informer encoder layer call function"""
        input = x
        x = self.attn_layer(x, x, x, mask)
        x = self.drop(x)
        x = x + input

        y = x = self.norm1(x)
        y = self.conv1(y)
        y = self.drop(y)
        y = self.conv2(y)
        y = self.drop(y)
        y = x + y
        y = self.norm2(y)
        return y

    def get_config(self):
        config = {
            "attention_hidden_sizes": self.attention_hidden_sizes,
            "ffn_hidden_sizes": self.ffn_hidden_sizes,
            "ffn_dropout": self.ffn_dropout,
        }
        base_config = super(EncoderLayer, self).get_config()
        return dict(list(base_config.items()) + list(config.items()))


class DistilConv(tf.keras.layers.Layer):
    def __init__(self, filters) -> None:
        super().__init__()
        self.filters = filters

    def build(self, input_shape):
        self.conv = Conv1D(filters=self.filters, kernel_size=3, padding="causal")
        self.norm = BatchNormalization()
        self.activation = Activation("elu")
        self.pool = MaxPool1D(pool_size=3, strides=2, padding="same")
        super().build(input_shape)

    def call(self, x):
        """Informer distil conv"""
        x = self.conv(x)
        x = self.norm(x)
        x = self.activation(x)
        x = self.pool(x)
        return x


class Decoder(tf.keras.layers.Layer):
    def __init__(self, layers, norm_layer=None):
        super().__init__()
        self.layers = layers
        self.norm = norm_layer

    def call(self, x, memory=None, x_mask=None, memory_mask=None):
        """Informer decoder call function"""
        for layer in self.layers:
            x = layer(x, memory, x_mask, memory_mask)

        if self.norm is not None:
            x = self.norm(x)
        return x


class DecoderLayer(tf.keras.layers.Layer):
    def __init__(self, attn_layer1, attn_layer2, attention_hidden_sizes, ffn_hidden_sizes, ffn_dropout) -> None:
        super().__init__()
        self.attn1 = attn_layer1
        self.attn2 = attn_layer2
        self.attention_hidden_sizes = attention_hidden_sizes
        self.ffn_hidden_sizes = ffn_hidden_sizes
        self.ffn_dropout = ffn_dropout

    def build(self, input_shape):
        self.conv1 = Conv1D(filters=self.ffn_hidden_sizes, kernel_size=1)
        self.conv2 = Conv1D(filters=self.attention_hidden_sizes, kernel_size=1)
        self.drop = Dropout(self.ffn_dropout)
        self.norm1 = LayerNormalization()
        self.norm2 = LayerNormalization()
        self.norm3 = LayerNormalization()
        self.activation = Activation("relu")
        super(DecoderLayer, self).build(input_shape)

    def call(self, x, memory=None, x_mask=None, memory_mask=None):
        """Informer decoder layer call function"""
        x0 = x
        x = self.attn1(x, x, x, mask=x_mask)
        x = self.drop(x)
        x = x + x0
        x = self.norm1(x)

        x1 = x
        x = self.attn2(x, memory, memory, mask=memory_mask)
        x = self.drop(x)
        x = x + x1
        x = self.norm2(x)

        x2 = x
        x = self.conv1(x)
        x = self.activation(x)
        x = self.drop(x)
        x = self.conv2(x)
        x = x + x2
        return self.norm3(x)

    def get_config(self):
        config = {
            "attention_hidden_sizes": self.attention_hidden_sizes,
            "ffn_hidden_sizes": self.ffn_hidden_sizes,
            "ffn_dropout": self.ffn_dropout,
        }
        base_config = super(DecoderLayer, self).get_config()
        return dict(list(base_config.items()) + list(config.items()))<|MERGE_RESOLUTION|>--- conflicted
+++ resolved
@@ -122,11 +122,8 @@
         B, L, _ = tf.shape(decoder_feature)
         casual_mask = CausalMask(B * self.params["num_heads"], L).mask
         decoder_feature = self.decoder_embedding(decoder_feature)
-<<<<<<< HEAD
+        
         outputs = self.decoder(decoder_feature, memory=memory, x_mask=casual_mask)
-=======
-        outputs = self.decoder(decoder_feature, memory=memory)
->>>>>>> 0bdd6092
         outputs = self.projection(outputs)
 
         if self.params["skip_connect_circle"]:
