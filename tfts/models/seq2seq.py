--- conflicted
+++ resolved
@@ -54,13 +54,8 @@
             attention_dropout=params["attention_dropout"],
         )
 
-<<<<<<< HEAD
     def __call__(self, inputs: tf.Tensor, teacher: Optional[tf.Tensor] = None):
         """A RNN seq2seq structure for time series
-=======
-    def __call__(self, inputs, teacher=None):
-        """An RNN seq2seq structure for time series
->>>>>>> ce097496
 
         :param inputs: _description_
         :type inputs: _type_
