--- conflicted
+++ resolved
@@ -6,30 +6,15 @@
 from tensorflow.keras import activations, constraints, initializers, regularizers
 
 
-<<<<<<< HEAD
 class CausalMask:
     """Casual Mask is used for transformer decoder, used in first self-attention for decoder feature"""
 
     def __init__(self, B, L):
         mask_shape = [B, L, L]  # for multi-heads split [B, 1, L, L]
-=======
-class MaskLayer(tf.keras.layers.Layer):
-    def __init__(self):
-        super().__init__()
-
-
-class TriangularCausalMask:
-    def __init__(self, B, L):
-        mask_shape = [B, 1, L, L]
->>>>>>> 0bdd6092
-
         mask_a = tf.linalg.band_part(tf.ones(mask_shape), 0, -1)  # Upper triangular matrix of 0s and 1s
         mask_b = tf.linalg.band_part(tf.ones(mask_shape), 0, 0)  # Diagonal matrix of 0s and 1s
         mask = tf.cast(mask_a - mask_b, dtype=tf.float32)
-<<<<<<< HEAD
-=======
 
->>>>>>> 0bdd6092
         self._mask = mask
         tf.stop_gradient(self._mask)
 
@@ -39,11 +24,8 @@
 
 
 class ProbMask:
-<<<<<<< HEAD
     """ProbMask for informer"""
 
-=======
->>>>>>> 0bdd6092
     def __init__(self, B, H, L, index, scores):
         # B: batch_size, H: num_heads, L: seq_length
         mask = tf.ones([L, scores.shape[-1]], tf.float32)
@@ -51,7 +33,6 @@
         mask = 1 - tf.linalg.band_part(mask, -1, 0)
         mask_expanded = tf.broadcast_to(mask, [B, H, L, scores.shape[-1]])
         # mask specific q based on reduced Q
-        print(mask_expanded.shape, index.shape)
         mask_Q = tf.gather_nd(mask_expanded, index)
         self._mask = tf.cast(tf.reshape(mask_Q, scores.shape), tf.bool)
 
