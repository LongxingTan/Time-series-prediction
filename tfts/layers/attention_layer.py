# -*- coding: utf-8 -*-
# @author: Longxing Tan
"""Layer for :py:class:`~tfts.models.transformer` :py:class:`~tfts.models.autoformer`"""

import math
from typing import Any, Callable, Dict, Optional, Tuple, Type, Union

import numpy as np
import tensorflow as tf
from tensorflow.keras.layers import Conv1D, Dense, Dropout, LayerNormalization

from tfts.layers.mask_layer import ProbMask


class FullAttention(tf.keras.layers.Layer):
    """Multi-head attention layer"""

<<<<<<< HEAD
    def __init__(self, hidden_size: int, num_heads: int, attention_dropout: float = 0.0, **kwargs):
=======
    def __init__(self, hidden_size: int, num_heads: int, attention_dropout: float = 0.0):
>>>>>>> a5de508d
        """Initialize the layer.

        Parameters:
        -----------
        hidden_size : int
            The number of hidden units in each attention head.
        num_heads : int
            The number of attention heads.
        attention_dropout : float, optional
            Dropout rate for the attention weights. Defaults to 0.0.
        """
<<<<<<< HEAD
        super(FullAttention, self).__init__()
=======
>>>>>>> a5de508d
        if hidden_size % num_heads:
            raise ValueError(
                "Hidden size ({}) must be divisible by the number of heads ({}).".format(hidden_size, num_heads)
            )
        self.hidden_size = hidden_size
        self.num_heads = num_heads
        self.attention_dropout = attention_dropout

    def build(self, input_shape):
        self.dense_q = Dense(self.hidden_size, use_bias=False)
        self.dense_k = Dense(self.hidden_size, use_bias=False)
        self.dense_v = Dense(self.hidden_size, use_bias=False)
        self.dropout = Dropout(rate=self.attention_dropout)
        super(FullAttention, self).build(input_shape)

    def call(self, q, k, v, mask=None):
        """use query and key generating an attention multiplier for value, multi_heads to repeat it

        Parameters
        ----------
        q : tf.Tenor
            Query with shape batch * seq_q * fea
        k : tf.Tensor
            Key with shape batch * seq_k * fea
        v : tf.Tensor
            value with shape batch * seq_v * fea
        mask : _type_, optional
            important to avoid the leaks, defaults to None, by default None

        Returns
        -------
        tf.Tensor
            tensor with shape batch * seq_q * (units * num_heads)
        """
        q = self.dense_q(q)  # project the query/key/value to num_heads * units
        k = self.dense_k(k)
        v = self.dense_v(v)

        q_ = tf.concat(tf.split(q, self.num_heads, axis=2), axis=0)  # multi-heads transfer to
        k_ = tf.concat(tf.split(k, self.num_heads, axis=2), axis=0)
        v_ = tf.concat(tf.split(v, self.num_heads, axis=2), axis=0)

        score = tf.linalg.matmul(q_, k_, transpose_b=True)  # => (batch * heads) * seq_q * seq_k
        score /= tf.cast(tf.shape(q_)[-1], tf.float32) ** 0.5

        if mask is not None:
            score = score * tf.cast(mask, tf.float32)

        score = tf.nn.softmax(score)
        score = self.dropout(score)

        outputs = tf.linalg.matmul(score, v_)  # (batch * heads) * seq_q * units
        outputs = tf.concat(tf.split(outputs, self.num_heads, axis=0), axis=2)
        return outputs

    def get_config(self):
        config = {
            "hidden_size": self.hidden_size,
            "num_heads": self.num_heads,
            "attention_dropout": self.attention_dropout,
        }
        base_config = super(FullAttention, self).get_config()
        return dict(list(base_config.items()) + list(config.items()))


class SelfAttention(tf.keras.layers.Layer):
    def __init__(self, hidden_size: int, num_heads: int, attention_dropout: float = 0.0, **kwargs):
        super(SelfAttention, self).__init__()
        self.attention = FullAttention(hidden_size, num_heads, attention_dropout=attention_dropout)

    def build(self, input_shape):
        super(SelfAttention, self).build(input_shape)

    def call(self, x, mask=None):
        """_summary_

        Parameters
        ----------
        x : tf.Tensor
            input tensor for self-attention
        mask : _type_, optional
            masked, by default None

        Returns
        -------
        tf.Tensor
            _description_
        """
        return self.attention(x, x, x, mask)

    def get_config(self):
        base_config = super(SelfAttention, self).get_config()
        return base_config


class ProbAttention(tf.keras.layers.Layer):
    def __init__(self, hidden_size: int = 128, num_heads: int = 1, attention_dropout: float = 0.0, **kwargs):
        super().__init__()
        self.mask_flag = True
        self.hidden_size = hidden_size
        self.num_heads = num_heads
        self.factor = 5
        self.scale = None

    def build(self, input_shape):
        self.dense_q = Dense(self.hidden_size, use_bias=False)
        self.dense_k = Dense(self.hidden_size, use_bias=False)
        self.dense_v = Dense(self.hidden_size, use_bias=False)
        super().build(input_shape)

    def _prob_qk(self, q, k, sample_k, top_n):
        B, H, L, E = k.shape
        _, _, S, _ = q.shape

        k_expand = tf.broadcast_to(tf.expand_dims(k, -3), (B, H, L, S, E))
        k_random_index = tf.random.uniform((S, sample_k), maxval=L, dtype=tf.int32)
        k_random_index = tf.tile(k_random_index[tf.newaxis, tf.newaxis, :], [B, H, 1, 1])

        batch_indexes = tf.tile(tf.range(B)[:, tf.newaxis, tf.newaxis, tf.newaxis], (1, H, L, k_random_index.shape[-1]))
        head_indexes = tf.tile(tf.range(H)[tf.newaxis, :, tf.newaxis, tf.newaxis], (B, 1, L, k_random_index.shape[-1]))
        k_indexes = tf.tile(tf.range(L)[tf.newaxis, tf.newaxis, :, tf.newaxis], (B, H, 1, k_random_index.shape[-1]))

        k_random_index = tf.stack([batch_indexes, head_indexes, k_indexes, k_random_index], axis=-1)
        k_sample = tf.gather_nd(k_expand, k_random_index)

        qk_sample = tf.squeeze(tf.matmul(tf.expand_dims(q, -2), tf.transpose(k_sample, [0, 1, 2, 4, 3])))
        m = tf.math.reduce_max(qk_sample, axis=-1) - tf.divide(tf.reduce_sum(qk_sample, axis=-1), L)
        m_top = tf.math.top_k(m, top_n, sorted=False)[1]
        m_top = m_top[tf.newaxis] if B == 1 else m_top
        m_top = tf.tile(m_top, (1, 1, 1))

        batch_indexes = tf.tile(tf.range(B)[:, tf.newaxis, tf.newaxis], (1, H, top_n))
        head_indexes = tf.tile(tf.range(H)[tf.newaxis, :, tf.newaxis], (B, 1, top_n))
        idx = tf.stack([batch_indexes, head_indexes, m_top], axis=-1)

        q_reduce = tf.gather_nd(q, idx)
        qk = tf.matmul(q_reduce, tf.transpose(k, (0, 1, 3, 2)))
        return qk, m_top

    def _get_initial_context(self, v, L_Q):
        B, H, L_V, D = v.shape
        if not self.mask_flag:
            v_sum = tf.math.reduce_sum(v, axis=-2)
            context = tf.identity(tf.boradcast_to(tf.expand_dims(v_sum, -2), [B, H, L_Q, v_sum.shape[-1]]))
        else:
            assert L_Q == L_V
            context = tf.math.cumsum(v, axis=-2)
        return context

    def _update_context(self, context_in, v, scores, index, L_Q):
        B, H, L_V, D = v.shape
        batch_indexes = tf.tile(tf.range(B)[:, tf.newaxis, tf.newaxis], (1, H, index.shape[-1]))
        head_indexes = tf.tile(tf.range(H)[tf.newaxis, :, tf.newaxis], (B, 1, index.shape[-1]))
        index = tf.stack([batch_indexes, head_indexes, index], axis=-1)

        if self.mask_flag:
            attn_mask = ProbMask(B, H, L_Q, index, scores).mask
            scores = tf.where(attn_mask, -np.inf, scores)

        attn = tf.nn.softmax(scores, axis=-1)
        context_in = tf.tensor_scatter_nd_update(context_in, index, tf.matmul(attn, v))
        return tf.convert_to_tensor(context_in)

    def call(self, q, k, v, mask=None):
        """Prob attention"""
        q = self.dense_q(q)  # project the query/key/value to num_heads * units
        k = self.dense_k(k)
        v = self.dense_v(v)

        B, L, D = q.shape
        _, S, _ = k.shape

        q_ = tf.reshape(q, (B, self.num_heads, L, -1))
        k_ = tf.reshape(k, (B, self.num_heads, S, -1))
        v_ = tf.reshape(v, (B, self.num_heads, S, -1))

        u_q = self.factor * np.ceil(np.log(L)).astype("int").item()
        u_k = self.factor * np.ceil(np.log(S)).astype("int").item()
        u_q = u_q if u_q < L else L
        u_k = u_k if u_k < S else S

        scores_top, index = self._prob_qk(q_, k_, u_k, u_q)
        scores_top = scores_top * 1.0 / np.sqrt(D // self.num_heads)

        context = self._get_initial_context(v_, L)
        context = self._update_context(context, v_, scores_top, index, L)

        out = tf.reshape(context, (B, L, -1))
        return out

    def get_config(self):
        config = {
            "hidden_size": self.hidden_size,
            "num_heads": self.num_heads,
        }
        base_config = super().get_config()
        return dict(list(base_config.items()) + list(config.items()))


class SparseAttention(tf.keras.layers.Layer):
    """
    SparseAttention implementation
    """

    def __init__(self, hidden_size: int, num_heads: int, attention_dropout: float = 0.0, **kwargs):
        super().__init__()

    def build(self, input_shape):
        super().build(input_shape)

    def call(self, x, mask=None):
        """Sparse attention

        Parameters
        ----------
        x : tf.Tensor
            _description_
        mask : tf.Tensor, optional
            _description_, by default None
        """
        return

    def get_config(self):
        base_config = super().get_config()
        return base_config


class FastAttention(tf.keras.layers.Layer):
    def __init__(self, **kwargs):
        super().__init__()

    def build(self, input_shape):
        super().build(input_shape)

    def call(self, x, mask=None):
        """Fast attention

        Parameters
        ----------
        x : tf.Tensor
            _description_
        mask : _type_, optional
            _description_, by default None
        """
        return

    def get_config(self):
        base_config = super().get_config()
        return base_config<|MERGE_RESOLUTION|>--- conflicted
+++ resolved
@@ -15,11 +15,7 @@
 class FullAttention(tf.keras.layers.Layer):
     """Multi-head attention layer"""
 
-<<<<<<< HEAD
-    def __init__(self, hidden_size: int, num_heads: int, attention_dropout: float = 0.0, **kwargs):
-=======
     def __init__(self, hidden_size: int, num_heads: int, attention_dropout: float = 0.0):
->>>>>>> a5de508d
         """Initialize the layer.
 
         Parameters:
@@ -31,10 +27,7 @@
         attention_dropout : float, optional
             Dropout rate for the attention weights. Defaults to 0.0.
         """
-<<<<<<< HEAD
         super(FullAttention, self).__init__()
-=======
->>>>>>> a5de508d
         if hidden_size % num_heads:
             raise ValueError(
                 "Hidden size ({}) must be divisible by the number of heads ({}).".format(hidden_size, num_heads)
