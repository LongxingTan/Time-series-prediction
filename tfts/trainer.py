--- conflicted
+++ resolved
@@ -19,19 +19,11 @@
     def __init__(
         self,
         model: Union[tf.keras.Model, tf.keras.Sequential, Type],
-<<<<<<< HEAD
         loss_fn: Union[Callable] = tf.keras.losses.MeanSquaredError(),
         optimizer: tf.keras.optimizers = tf.keras.optimizers.Adam(0.003),
         lr_scheduler: Optional[tf.keras.optimizers.Optimizer] = None,
         strategy: Optional[tf.keras.optimizers.schedules.LearningRateSchedule] = None,
         **kwargs: Dict[str, Any]
-=======
-        loss_fn=tf.keras.losses.MeanSquaredError(),
-        optimizer=tf.keras.optimizers.Adam(0.003),
-        lr_scheduler=None,
-        strategy=None,
-        **kwargs
->>>>>>> ce097496
     ) -> None:
         self.model = model
         self.loss_fn = loss_fn
