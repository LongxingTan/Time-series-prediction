--- conflicted
+++ resolved
@@ -8,11 +8,7 @@
 build:
   os: ubuntu-22.04
   tools:
-<<<<<<< HEAD
-    python: "3.8"
-=======
     python: "3.10"
->>>>>>> 77b14ec3
 
 # Build documentation in the docs/ directory with Sphinx
 # reference: https://docs.readthedocs.io/en/stable/config-file/v2.html#sphinx
