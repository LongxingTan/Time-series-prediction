--- conflicted
+++ resolved
@@ -3,20 +3,11 @@
 # Directories to run style checks on
 CHECK_DIRS := tfts examples tests
 
-<<<<<<< HEAD
 ## Format code and run linting tools
 style:  ## Run formatters and linters (black, isort, flake8, pre-commit)
 	black $(CHECK_DIRS)
 	isort $(CHECK_DIRS)
-	flake8
-=======
-# run checks on all files and potentially modifies some of them
-
-style:
-	black $(check_dirs)
-	isort $(check_dirs)
 	flake8 $(check_dirs)
->>>>>>> 9ab8b2b2
 	pre-commit run --all-files
 
 ## Run all unit tests
